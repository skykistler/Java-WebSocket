--- conflicted
+++ resolved
@@ -1,18 +1,10 @@
 package net.tootallnate.websocket;
 
 import java.io.IOException;
-<<<<<<< HEAD
 import java.net.InetSocketAddress;
 import java.nio.ByteBuffer;
 import java.nio.channels.NotYetConnectedException;
 import java.nio.channels.SocketChannel;
-=======
-import java.io.UnsupportedEncodingException;
-import java.nio.ByteBuffer;
-import java.nio.channels.NotYetConnectedException;
-import java.nio.channels.SocketChannel;
-import java.security.NoSuchAlgorithmException;
->>>>>>> bbf49f22
 import java.util.ArrayList;
 import java.util.Collection;
 import java.util.List;
@@ -43,7 +35,6 @@
  * @author Nathan Rajlich
  */
 public final class WebSocket {
-<<<<<<< HEAD
 	// CONSTANTS ///////////////////////////////////////////////////////////////
 	public enum Role {
 		CLIENT , SERVER
@@ -102,10 +93,10 @@
 
 	public List<Draft> known_drafts;
 
-	private static final byte[] FLASH_POLICY_REQUEST = "<policy-file-request/>".getBytes( Draft.UTF8_CHARSET );
+	private static final byte[] FLASH_POLICY_REQUEST = Charsetfunctions.utf8Bytes( "<policy-file-request/>" );
 
 	private int flash_policy_index = 0;
-	
+
 	SocketChannel sockchannel;
 
 	// CONSTRUCTOR /////////////////////////////////////////////////////////////
@@ -120,12 +111,12 @@
 	 *            The {@link WebSocketListener} to notify of events when
 	 *            they occur.
 	 */
-	public WebSocket( WebSocketListener listener , Draft draft, SocketChannel sockchannel ) {
+	public WebSocket( WebSocketListener listener , Draft draft , SocketChannel sockchannel ) {
 		init( listener, draft, sockchannel );
 	}
 
-	public WebSocket( WebSocketListener listener , List<Draft> drafts, SocketChannel sockchannel ) {
-		init( listener, null, sockchannel  );
+	public WebSocket( WebSocketListener listener , List<Draft> drafts , SocketChannel sockchannel ) {
+		init( listener, null, sockchannel );
 		this.role = Role.SERVER;
 		if( known_drafts == null || known_drafts.isEmpty() ) {
 			known_drafts = new ArrayList<Draft>( 1 );
@@ -158,163 +149,14 @@
 	 * @throws InterruptedException
 	 * @throws LimitExceededException
 	 */
-	public void handleRead( ) throws InterruptedException , IOException {
+	public void handleRead() throws InterruptedException , IOException {
 		if( !socketBuffer.hasRemaining() ) {
 			socketBuffer.rewind();
 			socketBuffer.limit( socketBuffer.capacity() );
 			if( sockchannel.read( socketBuffer ) == -1 ) {
 				close();
-=======
-  // CONSTANTS ///////////////////////////////////////////////////////////////
-  public enum Role{
-		CLIENT, SERVER
-  }
-  /**
-   * The default port of WebSockets, as defined in the spec. If the nullary
-   * constructor is used, DEFAULT_PORT will be the port the WebSocketServer
-   * is binded to. Note that ports under 1024 usually require root permissions.
-   */
-  public static final int DEFAULT_PORT = 80;
-  /**
-   * The WebSocket protocol expects UTF-8 encoded bytes.
-   */
-  public final static String  UTF8 = "UTF-8";
-  /** 
-   * The byte representing CR, or Carriage Return, or \r
-   */
-  public static final byte CR = (byte)0x0D;
-  /**
-   * The byte representing LF, or Line Feed, or \n
-   */
-  public static final byte LF = (byte)0x0A;
-  /**
-   * The byte representing the beginning of a WebSocket text frame.
-   */
-  public static final byte START_OF_FRAME = (byte)0x00;
-  /**
-   * The byte representing the end of a WebSocket text frame.
-   */
-  public static final byte END_OF_FRAME = (byte)0xFF;
-
-  public static final boolean DEBUG = false;
-
-
-  // INSTANCE PROPERTIES /////////////////////////////////////////////////////
-  /**
-   * The <tt>SocketChannel</tt> instance to use for this server connection.
-   * This is used to read and write data to.
-   */
-  private final SocketChannel socketChannel;
-  /**
-   * Internally used to determine whether to recieve data as part of the
-   * remote handshake, or as part of a text frame.
-   */
-  private boolean handshakeComplete;
-  /**
-   * The listener to notify of WebSocket events.
-   */
-  private WebSocketListener wsl;
-  /**
-   * Buffer where data is read to from the socket
-   */
-  private ByteBuffer socketBuffer;
-  /**
-   * Queue of buffers that need to be sent to the client.
-   */
-  private BlockingQueue<ByteBuffer> bufferQueue;
-  /**
-   * Lock object to ensure that data is sent from the bufferQueue in
-   * the proper order.
-   */
-  private Object bufferQueueMutex = new Object();
-  
-  private boolean readingState = false;
-  
-  private Draft draft = null;
-  
-  private Role role;
-  
-  private Framedata currentframe;
-  
-  private Handshakedata handshakerequest = null;
-  
-  public List<Draft> known_drafts;
-  
-  private final int maxpayloadsize;
-
-
-  // CONSTRUCTOR /////////////////////////////////////////////////////////////
-  /**
-   * Used in {@link WebSocketServer} and {@link WebSocketClient}.
-   * @param socketChannel The <tt>SocketChannel</tt> instance to read and
-   *                      write to. The channel should already be registered
-   *                      with a Selector before construction of this object.
-   * @param bufferQueue The Queue that we should use to buffer data that
-   *                     hasn't been sent to the client yet.
-   * @param listener The {@link WebSocketListener} to notify of events when
-   *                 they occur.
-   */
-  public WebSocket(SocketChannel socketChannel, BlockingQueue<ByteBuffer> bufferQueue, WebSocketListener listener, Draft draft, int maxpayloadsize) {
-    this.socketChannel = socketChannel;
-    this.bufferQueue = bufferQueue;
-    this.handshakeComplete = false;
-    this.socketBuffer = ByteBuffer.allocate(8192);
-    this.wsl = listener;
-    this.role = Role.CLIENT;
-    this.draft = draft; 
-    this.maxpayloadsize = maxpayloadsize;
-  }
-  
-  public WebSocket(SocketChannel socketChannel, BlockingQueue<ByteBuffer> bufferQueue, WebSocketListener listener,  List<Draft> drafts , int maxpayloadsize ) {
-	    this.socketChannel = socketChannel;
-	    this.bufferQueue = bufferQueue;
-	    this.handshakeComplete = false;
-	    this.socketBuffer = ByteBuffer.allocate(8192);
-	    this.wsl = listener;
-	    this.role = Role.SERVER;
-	    this.draft = null;
-	    this.maxpayloadsize = maxpayloadsize;
-	    if( known_drafts == null || known_drafts.isEmpty () ){
-	    	known_drafts = new ArrayList<Draft> ( 1 );
-	    	known_drafts.add ( new Draft_17 () );
-	    	known_drafts.add ( new Draft_10 () );
-	    	known_drafts.add ( new Draft_76 () );
-	    	known_drafts.add ( new Draft_75 () );
-	    }
-	    else{
-	    	known_drafts = drafts;
-	    }
-	  }
-
-  /**
-   * Should be called when a Selector has a key that is writable for this
-   * WebSocket's SocketChannel connection.
-   * @throws IOException When socket related I/O errors occur.
-   * @throws NoSuchAlgorithmException 
-   */
-  public void handleRead() throws IOException, NoSuchAlgorithmException {
-
-    int bytesRead = -1;
-    
-    socketBuffer.rewind();
-    bytesRead = this.socketChannel.read(this.socketBuffer);
-    
-    
-    if ( bytesRead == -1 )  {
-      close();
-    } 
-    else if( bytesRead > maxpayloadsize ){
-    	wsl.onError ( new RuntimeException("recived packet to big") );
-    	abort ( "recived packet to big" );
-    }
-    else if ( bytesRead > 0) {
-		if(DEBUG) System.out.println( "got: {" + new String( socketBuffer.array() , 0 , bytesRead ) + "}" );
-		if( !handshakeComplete ){
-			if(draft.isFlashEdgeCase( socketBuffer.array() , bytesRead )){
-				channelWrite( ByteBuffer.wrap( utf8Bytes(wsl.getFlashPolicy( this )) ) );
-				return;
->>>>>>> bbf49f22
 			}
+
 			socketBuffer.flip();
 		}
 
@@ -327,7 +169,7 @@
 
 				handshakestate = isFlashEdgeCase( socketBuffer );
 				if( handshakestate == HandshakeState.MATCHED ) {
-					channelWrite( ByteBuffer.wrap( wsl.getFlashPolicy( this ).getBytes( Draft.UTF8_CHARSET ) ) );
+					channelWrite( ByteBuffer.wrap( Charsetfunctions.utf8Bytes( wsl.getFlashPolicy( this ) ) ) );
 					return;
 				}
 				socketBuffer.mark();
@@ -392,7 +234,6 @@
 					abort(/*"detected protocol violations"*/);
 					return;
 				}
-<<<<<<< HEAD
 				for( Framedata f : frames ) {
 					if( DEBUG )
 						System.out.println( "matched frame: " + f );
@@ -413,7 +254,7 @@
 					if( currentframe == null ) {
 						if( f.isFin() ) {
 							if( f.getOpcode() == Opcode.TEXT ) {
-								wsl.onMessage( this, new String( f.getPayloadData(), Draft.UTF8_CHARSET ) );
+								wsl.onMessage( this, Charsetfunctions.stingUtf8( f.getPayloadData() ) );
 							} else if( f.getOpcode() == Opcode.BINARY ) {
 								wsl.onMessage( this, f.getPayloadData() );
 							} else {
@@ -422,37 +263,6 @@
 							}
 						} else {
 							currentframe = f;
-=======
-			}
-			catch (InvalidHandshakeException e) {
-				abort( "draft "+draft+" refuses handshake: " + e.getMessage ());
-			}
-		}
-		else{
-			//Receiving frames
-			List<Framedata> frames = draft.translateFrame ( socketBuffer , bytesRead );
-			for( Framedata f : frames){
-				Opcode curop = f.getOpcode ();
-				if( curop == null )// Ignore undefined opcodes
-					continue;
-				else if( curop == Opcode.CLOSING){
-					sendFrame ( new FramedataImpl1 ( Opcode.CLOSING ) );
-					close();
-					continue;
-				}
-				else if( curop == Opcode.PING){
-					sendFrame ( new FramedataImpl1 ( Opcode.PONG ) );
-					continue;
-				}
-				else if( curop == Opcode.PONG){
-					wsl.onPong ();
-					continue;
-				}
-				if( currentframe == null){
-					if( f.isFin () ){
-						if( f.getOpcode () == Opcode.TEXT ){
-							wsl.onMessage ( this , new String ( f.getPayloadData (), UTF8 ) );
->>>>>>> bbf49f22
 						}
 					} else if( f.getOpcode() == Opcode.CONTINIOUS ) {
 						try {
@@ -462,28 +272,10 @@
 							abort( "invalid frame: " + e.getMessage() );
 						}
 						if( f.isFin() ) {
-							wsl.onMessage( this, new String( f.getPayloadData(), Draft.UTF8_CHARSET ) );
+							wsl.onMessage( this, Charsetfunctions.stingUtf8( f.getPayloadData() ) );
 							currentframe = null;
 						}
 					}
-<<<<<<< HEAD
-=======
-					else{
-						currentframe = f;
-					}
-				}
-				else if( f.getOpcode() == Opcode.CONTINIOUS ){
-					try {
-						currentframe.append ( f );
-					} catch ( InvalidFrameException e ) {
-						wsl.onError ( e );
-						abort( "invalid frame: " +e.getMessage () );
-					}
-					if( f.isFin () ){
-						wsl.onMessage ( this , new String ( f.getPayloadData (), UTF8 ) );
-						currentframe = null;
-					}
->>>>>>> bbf49f22
 				}
 			}
 		}
@@ -558,7 +350,7 @@
 	 * @return True if all data has been sent to the client, false if there
 	 *         is still some buffered.
 	 */
-	public void handleWrite( ) throws IOException {
+	public void handleWrite() throws IOException {
 		ByteBuffer buffer = this.bufferQueue.peek();
 		while ( buffer != null ) {
 			sockchannel.write( buffer );
@@ -611,31 +403,18 @@
 		handshakeComplete = true;
 		wsl.onOpen( this );
 	}
-	
-	public InetSocketAddress getRemoteSocketAddress( ){
+
+	public InetSocketAddress getRemoteSocketAddress() {
 		return (InetSocketAddress) sockchannel.socket().getRemoteSocketAddress();
 	}
-	
-	public InetSocketAddress getLocalSocketAddress( ){
+
+	public InetSocketAddress getLocalSocketAddress() {
 		return (InetSocketAddress) sockchannel.socket().getLocalSocketAddress();
 	}
 
-<<<<<<< HEAD
 	@Override
 	public String toString() {
 		return super.toString(); // its nice to be able to set breakpoints here
 	}
-=======
-  /*
-   * @return UTF-8 encoding in bytes
-   */
-  public static byte[] utf8Bytes(String s) {
-    try {
-      return s.getBytes(UTF8);
-    } catch (UnsupportedEncodingException e) {
-      throw new RuntimeException("UTF-8 Charset not available");
-    }
-  }
-
->>>>>>> bbf49f22
+
 }